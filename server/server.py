--- conflicted
+++ resolved
@@ -119,15 +119,8 @@
         Stores key in client's directory and initializes PKCS1_OAEP cipher
         for encryption of messages to this client.
         """
-<<<<<<< HEAD
-        client_dir = self.setup_client_directory(username)
-        key_path = os.path.join(client_dir, f"{username}_public.pem")
-
-        # Write client public key data to to new client public key PEM file
-=======
         # Store in server root directory
         key_path = f"{username}_public.pem"
->>>>>>> 8d8fe61f
         with open(key_path, "wb") as f:
             f.write(public_key_data)
 
